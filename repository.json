<<<<<<< HEAD
{
  "name": "bvlaicu's Home Assistant Addons",
  "url": "https://github.com/bvlaicu/home-assistant-addons-repository",
  "maintainer": "bogdanvlaicu@yahoo.com"
}
=======
{
  "name": "bvlaicu add-ons for Hassio",
  "url": "https://github.com/bvlaicu/home-assistant-addons",
  "maintainer": "bvlaicu"
}
>>>>>>> bf614631
<|MERGE_RESOLUTION|>--- conflicted
+++ resolved
@@ -1,13 +1,5 @@
-<<<<<<< HEAD
-{
-  "name": "bvlaicu's Home Assistant Addons",
-  "url": "https://github.com/bvlaicu/home-assistant-addons-repository",
-  "maintainer": "bogdanvlaicu@yahoo.com"
-}
-=======
 {
   "name": "bvlaicu add-ons for Hassio",
   "url": "https://github.com/bvlaicu/home-assistant-addons",
   "maintainer": "bvlaicu"
-}
->>>>>>> bf614631
+}